--- conflicted
+++ resolved
@@ -1,4 +1,3 @@
-<<<<<<< HEAD
 <!DOCTYPE html>
 <html lang="en">
 <head>
@@ -27,10 +26,7 @@
                 <button type="submit" class="btn btn-danger mt-3">Create Blackhole</button>
             </form>
         </div>
-=======
 {% extends "base.html" %}
->>>>>>> 42b87e4b
-
 {% block title %}Dashboard - BGP Active Defense{% endblock %}
 
 {% block content %}
@@ -160,8 +156,14 @@
                 </div>
             </div>
         </div>
-<<<<<<< HEAD
-        <table class="table table-striped mt-3">
+    </div>
+</div>
+
+<div class="Box mt-4">
+    <div class="Box-header"><h2 class="Box-title">BGP Summary</h2></div>
+    {% if bgp_summary %}
+    <div class="Box-body--no-padding">
+        <table class="table-striped table-responsive" style="width: 100%;">
             <thead>
                 <tr>
                     <th>Monitored Prefix</th>
@@ -170,15 +172,19 @@
                     <th>Timestamp</th>
                     <th>RPKI Status</th>
                     <th>Action</th>
+                    <th>Neighbor</th>
+                    <th>AS</th>
+                    <th>Up/Down</th>
+                    <th>State/PfxRcd</th>
+                    <th class="text-right">Action</th>
                 </tr>
             </thead>
             <tbody>
-                {% for alert in hijack_alerts %}
-                <tr>
-                    <td>{{ alert.prefix }}</td>
-                    <td>{{ alert.hijacking_as }}</td>
-                    <td><a href="#">{{ alert.path | join(' -> ') }}</a></td>
-                    <td>{{ alert.timestamp.strftime('%Y-%m-%d %H:%M:%S') }} UTC</td>
+                {% for neighbor in bgp_summary %}
+                <tr>
+                    <td><code>{{ neighbor.neighbor }}</code></td>
+                    <td><code>{{ neighbor.remote_as }}</code></td>
+                    <td>{{ neighbor.up_down }}</td>
                     <td>
                         {% if alert.rpki_status == 'valid' %}
                         <span class="text-green">Valid</span>
@@ -203,82 +209,6 @@
                             <input type="hidden" name="prefix" value="{{ alert.prefix }}">
                             <input type="hidden" name="action" value="withdraw_mitigation">
                             <button type="submit" class="btn btn-secondary btn-sm">Withdraw</button>
-                        </form>
-                        <form action="/rtbh" method="post" style="display: inline;">
-                            <input type="hidden" name="prefix" value="{{ alert.prefix }}">
-                            <button type="submit" class="btn btn-warning btn-sm">Signal Upstream</button>
-                        </form>
-                    </td>
-                </tr>
-                {% endfor %}
-            </tbody>
-        </table>
-        {% else %}
-        <p class="mt-3">No BGP hijacks detected.</p>
-        {% endif %}
-
-        <h2 class="mt-5">Recent BGP Flaps</h2>
-        {% if bgp_flaps %}
-        <table class="table table-striped mt-3">
-            <thead>
-                <tr>
-                    <th>Neighbor</th>
-                    <th>Previous State</th>
-                    <th>Current State</th>
-                    <th>Timestamp</th>
-                </tr>
-            </thead>
-            <tbody>
-                {% for flap in bgp_flaps %}
-                <tr>
-                    <td>{{ flap.neighbor }}</td>
-                    <td>{{ flap.previous_state }}</td>
-                    <td>{{ flap.current_state }}</td>
-                    <td>{{ flap.timestamp.strftime('%Y-%m-%d %H:%M:%S') }} UTC</td>
-                </tr>
-                {% endfor %}
-            </tbody>
-        </table>
-        {% else %}
-        <p class="mt-3">No recent BGP flaps detected.</p>
-        {% endif %}
-=======
-    </div>
-</div>
->>>>>>> 42b87e4b
-
-<div class="Box mt-4">
-    <div class="Box-header"><h2 class="Box-title">BGP Summary</h2></div>
-    {% if bgp_summary %}
-    <div class="Box-body--no-padding">
-        <table class="table-striped table-responsive" style="width: 100%;">
-            <thead>
-                <tr>
-                    <th>Neighbor</th>
-                    <th>AS</th>
-                    <th>Up/Down</th>
-                    <th>State/PfxRcd</th>
-<<<<<<< HEAD
-                    <th>Action</th>
-=======
-                    <th class="text-right">Action</th>
->>>>>>> 42b87e4b
-                </tr>
-            </thead>
-            <tbody>
-                {% for neighbor in bgp_summary %}
-                <tr>
-                    <td><code>{{ neighbor.neighbor }}</code></td>
-                    <td><code>{{ neighbor.remote_as }}</code></td>
-                    <td>{{ neighbor.up_down }}</td>
-<<<<<<< HEAD
-                    <td>{{ neighbor.state_pfxrcd }}</td>
-                    <td>
-                        <form action="/depeer" method="post" style="display: inline;">
-                            <input type="hidden" name="neighbor_ip" value="{{ neighbor.neighbor }}">
-                            <button type="submit" class="btn btn-danger btn-sm">Tear Down Session</button>
-=======
-                    <td>
                         {% if neighbor.state_pfxrcd.isdigit() and neighbor.state_pfxrcd|int > 0 %}
                         <span class="Label Label--success">{{ neighbor.state_pfxrcd }}</span>
                         {% else %}
@@ -289,13 +219,84 @@
                         <form action="/depeer" method="post" class="d-inline-block">
                             <input type="hidden" name="neighbor_ip" value="{{ neighbor.neighbor }}">
                             <button type="submit" class="btn btn-sm btn-danger">De-peer</button>
->>>>>>> 42b87e4b
+                        </form>
+                        <form action="/rtbh" method="post" style="display: inline;">
+                            <input type="hidden" name="prefix" value="{{ alert.prefix }}">
+                            <button type="submit" class="btn btn-warning btn-sm">Signal Upstream</button>
                         </form>
                     </td>
                 </tr>
                 {% endfor %}
             </tbody>
         </table>
+        {% else %}
+        <p class="mt-3">No BGP hijacks detected.</p>
+        {% endif %}
+
+        <h2 class="mt-5">Recent BGP Flaps</h2>
+        {% if bgp_flaps %}
+        <table class="table table-striped mt-3">
+            <thead>
+                <tr>
+                    <th>Neighbor</th>
+                    <th>Previous State</th>
+                    <th>Current State</th>
+                    <th>Timestamp</th>
+                </tr>
+            </thead>
+            <tbody>
+                {% for flap in bgp_flaps %}
+                <tr>
+                    <td>{{ flap.neighbor }}</td>
+                    <td>{{ flap.previous_state }}</td>
+                    <td>{{ flap.current_state }}</td>
+                    <td>{{ flap.timestamp.strftime('%Y-%m-%d %H:%M:%S') }} UTC</td>
+                </tr>
+                {% endfor %}
+            </tbody>
+        </table>
+        {% else %}
+        <p class="mt-3">No recent BGP flaps detected.</p>
+        {% endif %}
+
+        <h2 class="mt-5">BGP Summary</h2>
+        {% if bgp_summary %}
+        <table class="table table-striped mt-3">
+            <thead>
+                <tr>
+                    <th>Neighbor</th>
+                    <th>Version</th>
+                    <th>AS</th>
+                    <th>Up/Down</th>
+                    <th>State/PfxRcd</th>
+                    <th>Action</th>
+                </tr>
+            </thead>
+            <tbody>
+                {% for neighbor in bgp_summary %}
+                <tr>
+                    <td>{{ neighbor.neighbor }}</td>
+                    <td>{{ neighbor.version }}</td>
+                    <td>{{ neighbor.remote_as }}</td>
+                    <td>{{ neighbor.up_down }}</td>
+                    <td>{{ neighbor.state_pfxrcd }}</td>
+                    <td>
+                        <form action="/depeer" method="post" style="display: inline;">
+                            <input type="hidden" name="neighbor_ip" value="{{ neighbor.neighbor }}">
+                            <button type="submit" class="btn btn-danger btn-sm">Tear Down Session</button>
+                        </form>
+                    </td>
+                </tr>
+                {% endfor %}
+            </tbody>
+        </table>
+        {% else %}
+        <p class="mt-3">No BGP summary data available. The monitor may be starting up or unable to connect.</p>
+        {% endif %}
+
+
+        <h2 class="mt-5">Router Output</h2>
+        <pre class="border p-3 mt-3"><code>{{ output | safe if output }}</code></pre>
     </div>
     {% else %}
     <div class="Box-body">
