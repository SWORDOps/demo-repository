--- conflicted
+++ resolved
@@ -99,8 +99,6 @@
     all_hijacks = list(db.hijack_alerts.find().sort('timestamp', -1))
     return render_template('history.html', hijack_alerts=all_hijacks)
 
-<<<<<<< HEAD
-=======
 @app.route('/automation_log')
 def automation_log():
     db = get_db_connection()
@@ -123,7 +121,6 @@
         print(f"Error querying RPKI API: {e}")
         return "error"
 
->>>>>>> 42b87e4b
 @app.route('/rpki_helper')
 def rpki_helper():
     config = load_config()
@@ -137,11 +134,8 @@
             'status': get_rpki_status(prefix, authorized_as)
         })
 
-<<<<<<< HEAD
     return render_template('rpki_helper.html', rpki_data=rpki_data)
-
 from mitigation import mitigate_hijack, withdraw_mitigation, depeer_neighbor, blackhole_route, signal_upstream, challenge_with_rpki
-=======
     return render_template('rpki_helper.html', rpki_data=rpki_data, config=config)
 
 @app.route('/analytics')
@@ -212,14 +206,12 @@
         output = "Invalid action."
 
     return redirect(url_for('index', output=output))
->>>>>>> 42b87e4b
 
 @app.route('/reroute', methods=['POST'])
 def reroute():
     action = request.form.get('action')
     prefix = request.form.get('prefix')
     rpki_status = request.form.get('rpki_status')
-<<<<<<< HEAD
     bgp_asn = os.getenv('BGP_ASN') # BGP_ASN is now consistently from .env
 
     if action == 'mitigate':
@@ -227,13 +219,12 @@
             output = challenge_with_rpki(prefix, bgp_asn)
         else:
             output = mitigate_hijack(prefix, bgp_asn)
-=======
+
     bgp_asn = os.getenv('BGP_ASN')
 
     if action == 'mitigate':
         # The 'challenge_with_rpki' is now just a specific mitigation
         output = mitigate_hijack(prefix, bgp_asn)
->>>>>>> 42b87e4b
     elif action == 'withdraw_mitigation':
         output = withdraw_mitigation(prefix, bgp_asn)
     else:
